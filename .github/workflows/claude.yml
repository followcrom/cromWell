name: Claude Code
on:
  issue_comment:
    types: [created]
  pull_request_review_comment:
    types: [created]
  issues:
    types: [opened, assigned]
  pull_request_review:
    types: [submitted]
jobs:
  claude:
    if: |
      (github.event_name == 'issue_comment' && contains(github.event.comment.body, '@claude')) ||
      (github.event_name == 'pull_request_review_comment' && contains(github.event.comment.body, '@claude')) ||
      (github.event_name == 'pull_request_review' && contains(github.event.review.body, '@claude')) ||
      (github.event_name == 'issues' && (contains(github.event.issue.body, '@claude') || contains(github.event.issue.title, '@claude')))
    runs-on: ubuntu-latest
    timeout-minutes: 30
    permissions:
<<<<<<< HEAD
      contents: write  # CHANGED: write access for file modifications
      pull-requests: write  # CHANGED: write access for PR operations
      issues: write  # CHANGED: write access for issue operations
      id-token: write
      actions: read
=======
      contents: write      # Required for file modifications
      pull-requests: write # Required for PR operations
      issues: write        # Required for issue operations
      id-token: write
      actions: write
>>>>>>> 5dc4ac29
    steps:
      - name: Checkout repository
        uses: actions/checkout@v4
        with:
<<<<<<< HEAD
          fetch-depth: 1
          token: ${{ secrets.GITHUB_TOKEN }}  # ADDED: for push permissions
=======
          fetch-depth: 0  # Full history for better git operations
          
      - name: Configure Git
        run: |
          git config --global user.email "github-actions[bot]@users.noreply.github.com"
          git config --global user.name "github-actions[bot]"
      
      - name: Setup Python
        uses: actions/setup-python@v4
        with:
          python-version: '3.10'
      
      - name: Install dependencies for notebook editing
        run: |
          pip install jupyter nbformat ipykernel
          
>>>>>>> 5dc4ac29
      - name: Run Claude Code
        id: claude
        uses: anthropics/claude-code-action@v1
        with:
          claude_code_oauth_token: ${{ secrets.CLAUDE_CODE_OAUTH_TOKEN }}
<<<<<<< HEAD
          additional_permissions: |
            actions: read
          # ADDED: Allow file operations and git commands
          claude_args: '--allowed-tools "Bash(git:*),Bash(gh:*),str_replace,file_create,view"'

          # Optional: Customize the trigger phrase (default: @claude)
          # trigger_phrase: "/claude"

          # Optional: Trigger when specific user is assigned to an issue
          # assignee_trigger: "claude-bot"

          # Optional: Configure Claude's behavior with CLI arguments
          # claude_args: |
          #   --model claude-opus-4-1-20250805
          #   --max-turns 10
          #   --allowedTools "Bash(npm install),Bash(npm run build),Bash(npm run test:*),Bash(npm run lint:*)"
          #   --system-prompt "Follow our coding standards. Ensure all new code has tests. Use TypeScript for new files."

          # Optional: Advanced settings configuration
          # settings: |
          #   {
          #     "env": {
          #       "NODE_ENV": "test"
          #     }
          #   }
=======
          github_token: ${{ secrets.GITHUB_TOKEN }}  # Add this for better git operations
          use_commit_signing: true  # Enable commit signing for security
          additional_permissions: |
            actions: read
          # Remove restrictions to allow all tools by default
          # Or explicitly allow the tools Claude needs:
          # claude_args: '--allowed-tools "*"'
>>>>>>> 5dc4ac29
<|MERGE_RESOLUTION|>--- conflicted
+++ resolved
@@ -18,27 +18,15 @@
     runs-on: ubuntu-latest
     timeout-minutes: 30
     permissions:
-<<<<<<< HEAD
       contents: write  # CHANGED: write access for file modifications
       pull-requests: write  # CHANGED: write access for PR operations
       issues: write  # CHANGED: write access for issue operations
       id-token: write
       actions: read
-=======
-      contents: write      # Required for file modifications
-      pull-requests: write # Required for PR operations
-      issues: write        # Required for issue operations
-      id-token: write
-      actions: write
->>>>>>> 5dc4ac29
     steps:
       - name: Checkout repository
         uses: actions/checkout@v4
         with:
-<<<<<<< HEAD
-          fetch-depth: 1
-          token: ${{ secrets.GITHUB_TOKEN }}  # ADDED: for push permissions
-=======
           fetch-depth: 0  # Full history for better git operations
           
       - name: Configure Git
@@ -55,44 +43,15 @@
         run: |
           pip install jupyter nbformat ipykernel
           
->>>>>>> 5dc4ac29
       - name: Run Claude Code
         id: claude
         uses: anthropics/claude-code-action@v1
         with:
           claude_code_oauth_token: ${{ secrets.CLAUDE_CODE_OAUTH_TOKEN }}
-<<<<<<< HEAD
-          additional_permissions: |
-            actions: read
-          # ADDED: Allow file operations and git commands
-          claude_args: '--allowed-tools "Bash(git:*),Bash(gh:*),str_replace,file_create,view"'
-
-          # Optional: Customize the trigger phrase (default: @claude)
-          # trigger_phrase: "/claude"
-
-          # Optional: Trigger when specific user is assigned to an issue
-          # assignee_trigger: "claude-bot"
-
-          # Optional: Configure Claude's behavior with CLI arguments
-          # claude_args: |
-          #   --model claude-opus-4-1-20250805
-          #   --max-turns 10
-          #   --allowedTools "Bash(npm install),Bash(npm run build),Bash(npm run test:*),Bash(npm run lint:*)"
-          #   --system-prompt "Follow our coding standards. Ensure all new code has tests. Use TypeScript for new files."
-
-          # Optional: Advanced settings configuration
-          # settings: |
-          #   {
-          #     "env": {
-          #       "NODE_ENV": "test"
-          #     }
-          #   }
-=======
           github_token: ${{ secrets.GITHUB_TOKEN }}  # Add this for better git operations
           use_commit_signing: true  # Enable commit signing for security
           additional_permissions: |
             actions: read
           # Remove restrictions to allow all tools by default
           # Or explicitly allow the tools Claude needs:
-          # claude_args: '--allowed-tools "*"'
->>>>>>> 5dc4ac29
+          # claude_args: '--allowed-tools "*"'